% Licensed under the Apache License, Version 2.0 (the "License"); you may not
% use this file except in compliance with the License. You may obtain a copy of
% the License at
%
%   http://www.apache.org/licenses/LICENSE-2.0
%
% Unless required by applicable law or agreed to in writing, software
% distributed under the License is distributed on an "AS IS" BASIS, WITHOUT
% WARRANTIES OR CONDITIONS OF ANY KIND, either express or implied. See the
% License for the specific language governing permissions and limitations under
% the License.

-module(chttpd_misc).

-export([
    handle_all_dbs_req/1,
    handle_dbs_info_req/1,
    handle_node_req/1,
    handle_favicon_req/1,
    handle_favicon_req/2,
    handle_replicate_req/1,
    handle_reload_query_servers_req/1,
    handle_system_req/1,
    handle_task_status_req/1,
    handle_up_req/1,
    handle_utils_dir_req/1,
    handle_utils_dir_req/2,
    handle_uuids_req/1,
    handle_welcome_req/1,
    handle_welcome_req/2,
    get_stats/0
]).

-include_lib("couch/include/couch_db.hrl").
-include_lib("couch_mrview/include/couch_mrview.hrl").

-import(chttpd,
    [send_json/2,send_json/3,send_method_not_allowed/2,
    send_chunk/2,start_chunked_response/3]).

-define(MAX_DB_NUM_FOR_DBS_INFO, 100).

% httpd global handlers

handle_welcome_req(Req) ->
    handle_welcome_req(Req, <<"Welcome">>).

handle_welcome_req(#httpd{method='GET'}=Req, WelcomeMessage) ->
    send_json(Req, {[
        {couchdb, WelcomeMessage},
        {version, list_to_binary(couch_server:get_version())},
        {git_sha, list_to_binary(couch_server:get_git_sha())},
        {uuid, couch_server:get_uuid()},
        {features, config:features()}
        ] ++ case config:get("vendor") of
        [] ->
            [];
        Properties ->
            [{vendor, {[{?l2b(K), ?l2b(V)} || {K, V} <- Properties]}}]
        end
    });
handle_welcome_req(Req, _) ->
    send_method_not_allowed(Req, "GET,HEAD").

handle_favicon_req(Req) ->
    handle_favicon_req(Req, config:get("chttpd", "docroot")).

handle_favicon_req(#httpd{method='GET'}=Req, DocumentRoot) ->
    {DateNow, TimeNow} = calendar:universal_time(),
    DaysNow = calendar:date_to_gregorian_days(DateNow),
    DaysWhenExpires = DaysNow + 365,
    DateWhenExpires = calendar:gregorian_days_to_date(DaysWhenExpires),
    CachingHeaders = [
        %favicon should expire a year from now
        {"Cache-Control", "public, max-age=31536000"},
        {"Expires", couch_util:rfc1123_date({DateWhenExpires, TimeNow})}
    ],
    chttpd:serve_file(Req, "favicon.ico", DocumentRoot, CachingHeaders);
handle_favicon_req(Req, _) ->
    send_method_not_allowed(Req, "GET,HEAD").

handle_utils_dir_req(Req) ->
    handle_utils_dir_req(Req, config:get("chttpd", "docroot")).

handle_utils_dir_req(#httpd{method='GET'}=Req, DocumentRoot) ->
    "/" ++ UrlPath = chttpd:path(Req),
    case chttpd:partition(UrlPath) of
    {_ActionKey, "/", RelativePath} ->
        % GET /_utils/path or GET /_utils/
        CachingHeaders = [{"Cache-Control", "private, must-revalidate"}],
        EnableCsp = config:get("csp", "enable", "false"),
        Headers = maybe_add_csp_headers(CachingHeaders, EnableCsp),
        chttpd:serve_file(Req, RelativePath, DocumentRoot, Headers);
    {_ActionKey, "", _RelativePath} ->
        % GET /_utils
        RedirectPath = chttpd:path(Req) ++ "/",
        chttpd:send_redirect(Req, RedirectPath)
    end;
handle_utils_dir_req(Req, _) ->
    send_method_not_allowed(Req, "GET,HEAD").

maybe_add_csp_headers(Headers, "true") ->
    DefaultValues = "default-src 'self'; img-src 'self' data:; font-src 'self'; "
                    "script-src 'self' 'unsafe-eval'; style-src 'self' 'unsafe-inline';",
    Value = config:get("csp", "header_value", DefaultValues),
    [{"Content-Security-Policy", Value} | Headers];
maybe_add_csp_headers(Headers, _) ->
    Headers.

handle_all_dbs_req(#httpd{method='GET'}=Req) ->
    Args = couch_mrview_http:parse_params(Req, undefined),
    ShardDbName = config:get("mem3", "shards_db", "_dbs"),
    %% shard_db is not sharded but mem3:shards treats it as an edge case
    %% so it can be pushed thru fabric
    {ok, Info} = fabric:get_db_info(ShardDbName),
    Etag = couch_httpd:make_etag({Info}),
    Options = [{user_ctx, Req#httpd.user_ctx}],
    {ok, Resp} = chttpd:etag_respond(Req, Etag, fun() ->
        {ok, Resp} = chttpd:start_delayed_json_response(Req, 200, [{"ETag",Etag}]),
        VAcc = #vacc{req=Req,resp=Resp},
        fabric:all_docs(ShardDbName, Options, fun all_dbs_callback/2, VAcc, Args)
    end),
    case is_record(Resp, vacc) of
        true -> {ok, Resp#vacc.resp};
        _ -> {ok, Resp}
    end;
handle_all_dbs_req(Req) ->
    send_method_not_allowed(Req, "GET,HEAD").

all_dbs_callback({meta, _Meta}, #vacc{resp=Resp0}=Acc) ->
    {ok, Resp1} = chttpd:send_delayed_chunk(Resp0, "["),
    {ok, Acc#vacc{resp=Resp1}};
all_dbs_callback({row, Row}, #vacc{resp=Resp0}=Acc) ->
    Prepend = couch_mrview_http:prepend_val(Acc),
    case couch_util:get_value(id, Row) of <<"_design", _/binary>> ->
        {ok, Acc};
    DbName ->
        {ok, Resp1} = chttpd:send_delayed_chunk(Resp0, [Prepend, ?JSON_ENCODE(DbName)]),
        {ok, Acc#vacc{prepend=",", resp=Resp1}}
    end;
all_dbs_callback(complete, #vacc{resp=Resp0}=Acc) ->
    {ok, Resp1} = chttpd:send_delayed_chunk(Resp0, "]"),
    {ok, Resp2} = chttpd:end_delayed_json_response(Resp1),
    {ok, Acc#vacc{resp=Resp2}};
all_dbs_callback({error, Reason}, #vacc{resp=Resp0}=Acc) ->
    {ok, Resp1} = chttpd:send_delayed_error(Resp0, Reason),
    {ok, Acc#vacc{resp=Resp1}}.

handle_dbs_info_req(#httpd{method='POST'}=Req) ->
    chttpd:validate_ctype(Req, "application/json"),
    Props = chttpd:json_body_obj(Req),
    Keys = couch_mrview_util:get_view_keys(Props),
    case Keys of
        undefined -> throw({bad_request, "`keys` member must exist."});
        _ -> ok
    end,
    MaxNumber = config:get_integer("chttpd",
        "max_db_number_for_dbs_info_req", ?MAX_DB_NUM_FOR_DBS_INFO),
    case length(Keys) =< MaxNumber of
        true -> ok;
        false -> throw({bad_request, too_many_keys})
    end,
    {ok, Resp} = chttpd:start_json_response(Req, 200),
    send_chunk(Resp, "["),
    lists:foldl(fun(DbName, AccSeparator) ->
        case catch fabric:get_db_info(DbName) of
            {ok, Result} ->
                Json = ?JSON_ENCODE({[{key, DbName}, {info, {Result}}]}),
                send_chunk(Resp, AccSeparator ++ Json);
            _ ->
                Json = ?JSON_ENCODE({[{key, DbName}, {error, not_found}]}),
                send_chunk(Resp, AccSeparator ++ Json)
        end,
        "," % AccSeparator now has a comma
    end, "", Keys),
    send_chunk(Resp, "]"),
    chttpd:end_json_response(Resp);
handle_dbs_info_req(Req) ->
    send_method_not_allowed(Req, "POST").

handle_task_status_req(#httpd{method='GET'}=Req) ->
    ok = chttpd:verify_is_server_admin(Req),
    {Replies, _BadNodes} = gen_server:multi_call(couch_task_status, all),
    Response = lists:flatmap(fun({Node, Tasks}) ->
        [{[{node,Node} | Task]} || Task <- Tasks]
    end, Replies),
    send_json(Req, lists:sort(Response));
handle_task_status_req(Req) ->
    send_method_not_allowed(Req, "GET,HEAD").

handle_replicate_req(#httpd{method='POST', user_ctx=Ctx} = Req) ->
    chttpd:validate_ctype(Req, "application/json"),
    %% see HACK in chttpd.erl about replication
    PostBody = get(post_body),
    case replicate(PostBody, Ctx) of
        {ok, {continuous, RepId}} ->
            send_json(Req, 202, {[{ok, true}, {<<"_local_id">>, RepId}]});
        {ok, {cancelled, RepId}} ->
            send_json(Req, 200, {[{ok, true}, {<<"_local_id">>, RepId}]});
        {ok, {JsonResults}} ->
            send_json(Req, {[{ok, true} | JsonResults]});
        {ok, stopped} ->
            send_json(Req, 200, {[{ok, stopped}]});
        {error, not_found=Error} ->
            chttpd:send_error(Req, Error);
        {error, {_, _}=Error} ->
            chttpd:send_error(Req, Error);
        {_, _}=Error ->
            chttpd:send_error(Req, Error)
    end;
handle_replicate_req(Req) ->
    send_method_not_allowed(Req, "POST").

replicate({Props} = PostBody, Ctx) ->
    case couch_util:get_value(<<"cancel">>, Props) of
    true ->
        cancel_replication(PostBody, Ctx);
    _ ->
        Node = choose_node([
            couch_util:get_value(<<"source">>, Props),
            couch_util:get_value(<<"target">>, Props)
        ]),
        case rpc:call(Node, couch_replicator, replicate, [PostBody, Ctx]) of
        {badrpc, Reason} ->
            erlang:error(Reason);
        Res ->
            Res
        end
    end.

cancel_replication(PostBody, Ctx) ->
    {Res, _Bad} = rpc:multicall(couch_replicator, replicate, [PostBody, Ctx]),
    case [X || {ok, {cancelled, _}} = X <- Res] of
    [Success|_] ->
        % Report success if at least one node canceled the replication
        Success;
    [] ->
        case lists:usort(Res) of
        [UniqueReply] ->
            % Report a universally agreed-upon reply
            UniqueReply;
        [] ->
            {error, badrpc};
        Else ->
<<<<<<< HEAD
            hd(Else)
=======
            % Unclear what to do here -- pick the first error?
            % Except try ignoring any {error, not_found} responses
            % because we'll always get two of those
            hd(Else -- [{error, not_found}])
>>>>>>> c157c968
        end
    end.

choose_node(Key) when is_binary(Key) ->
    Checksum = erlang:crc32(Key),
    Nodes = lists:sort([node()|erlang:nodes()]),
    lists:nth(1 + Checksum rem length(Nodes), Nodes);
choose_node(Key) ->
    choose_node(term_to_binary(Key)).

handle_reload_query_servers_req(#httpd{method='POST'}=Req) ->
    chttpd:validate_ctype(Req, "application/json"),
    ok = couch_proc_manager:reload(),
    send_json(Req, 200, {[{ok, true}]});
handle_reload_query_servers_req(Req) ->
    send_method_not_allowed(Req, "POST").

handle_uuids_req(Req) ->
    couch_httpd_misc_handlers:handle_uuids_req(Req).


% Node-specific request handler (_config and _stats)
% Support _local meaning this node
handle_node_req(#httpd{path_parts=[A, <<"_local">>|Rest]}=Req) ->
    handle_node_req(Req#httpd{path_parts=[A, node()] ++ Rest});
% GET /_node/$node/_config
handle_node_req(#httpd{method='GET', path_parts=[_, Node, <<"_config">>]}=Req) ->
    Grouped = lists:foldl(fun({{Section, Key}, Value}, Acc) ->
        case dict:is_key(Section, Acc) of
        true ->
            dict:append(Section, {list_to_binary(Key), list_to_binary(Value)}, Acc);
        false ->
            dict:store(Section, [{list_to_binary(Key), list_to_binary(Value)}], Acc)
        end
    end, dict:new(), call_node(Node, config, all, [])),
    KVs = dict:fold(fun(Section, Values, Acc) ->
        [{list_to_binary(Section), {Values}} | Acc]
    end, [], Grouped),
    send_json(Req, 200, {KVs});
handle_node_req(#httpd{path_parts=[_, _Node, <<"_config">>]}=Req) ->
    send_method_not_allowed(Req, "GET");
% GET /_node/$node/_config/Section
handle_node_req(#httpd{method='GET', path_parts=[_, Node, <<"_config">>, Section]}=Req) ->
    KVs = [{list_to_binary(Key), list_to_binary(Value)}
            || {Key, Value} <- call_node(Node, config, get, [Section])],
    send_json(Req, 200, {KVs});
handle_node_req(#httpd{path_parts=[_, _Node, <<"_config">>, _Section]}=Req) ->
    send_method_not_allowed(Req, "GET");
% PUT /_node/$node/_config/Section/Key
% "value"
handle_node_req(#httpd{method='PUT', path_parts=[_, Node, <<"_config">>, Section, Key]}=Req) ->
    couch_util:check_config_blacklist(Section),
    Value = couch_util:trim(chttpd:json_body(Req)),
    Persist = chttpd:header_value(Req, "X-Couch-Persist") /= "false",
    OldValue = call_node(Node, config, get, [Section, Key, ""]),
    case call_node(Node, config, set, [Section, Key, ?b2l(Value), Persist]) of
        ok ->
            send_json(Req, 200, list_to_binary(OldValue));
        {error, Reason} ->
            chttpd:send_error(Req, {bad_request, Reason})
    end;
% GET /_node/$node/_config/Section/Key
handle_node_req(#httpd{method='GET', path_parts=[_, Node, <<"_config">>, Section, Key]}=Req) ->
    case call_node(Node, config, get, [Section, Key, undefined]) of
    undefined ->
        throw({not_found, unknown_config_value});
    Value ->
        send_json(Req, 200, list_to_binary(Value))
    end;
% DELETE /_node/$node/_config/Section/Key
handle_node_req(#httpd{method='DELETE',path_parts=[_, Node, <<"_config">>, Section, Key]}=Req) ->
    couch_util:check_config_blacklist(Section),
    Persist = chttpd:header_value(Req, "X-Couch-Persist") /= "false",
    case call_node(Node, config, get, [Section, Key, undefined]) of
    undefined ->
        throw({not_found, unknown_config_value});
    OldValue ->
        call_node(Node, config, delete, [Section, Key, Persist]),
        send_json(Req, 200, list_to_binary(OldValue))
    end;
handle_node_req(#httpd{path_parts=[_, _Node, <<"_config">>, _Section, _Key]}=Req) ->
    send_method_not_allowed(Req, "GET,PUT,DELETE");
handle_node_req(#httpd{path_parts=[_, _Node, <<"_config">>, _Section, _Key | _]}=Req) ->
    chttpd:send_error(Req, not_found);
% GET /_node/$node/_stats
handle_node_req(#httpd{method='GET', path_parts=[_, Node, <<"_stats">> | Path]}=Req) ->
    flush(Node, Req),
    Stats0 = call_node(Node, couch_stats, fetch, []),
    Stats = couch_stats_httpd:transform_stats(Stats0),
    Nested = couch_stats_httpd:nest(Stats),
    EJSON0 = couch_stats_httpd:to_ejson(Nested),
    EJSON1 = couch_stats_httpd:extract_path(Path, EJSON0),
    chttpd:send_json(Req, EJSON1);
handle_node_req(#httpd{path_parts=[_, _Node, <<"_stats">>]}=Req) ->
    send_method_not_allowed(Req, "GET");
% GET /_node/$node/_system
handle_node_req(#httpd{method='GET', path_parts=[_, Node, <<"_system">>]}=Req) ->
    Stats = call_node(Node, chttpd_misc, get_stats, []),
    EJSON = couch_stats_httpd:to_ejson(Stats),
    send_json(Req, EJSON);
handle_node_req(#httpd{path_parts=[_, _Node, <<"_system">>]}=Req) ->
    send_method_not_allowed(Req, "GET");
% POST /_node/$node/_restart
handle_node_req(#httpd{method='POST', path_parts=[_, Node, <<"_restart">>]}=Req) ->
    call_node(Node, init, restart, []),
    send_json(Req, 200, {[{ok, true}]});
handle_node_req(#httpd{path_parts=[_, _Node, <<"_restart">>]}=Req) ->
    send_method_not_allowed(Req, "POST");
handle_node_req(#httpd{path_parts=[_]}=Req) ->
    chttpd:send_error(Req, {bad_request, <<"Incomplete path to _node request">>});
handle_node_req(#httpd{path_parts=[_, _Node]}=Req) ->
    chttpd:send_error(Req, {bad_request, <<"Incomplete path to _node request">>});
handle_node_req(Req) ->
    chttpd:send_error(Req, not_found).


call_node(Node0, Mod, Fun, Args) when is_binary(Node0) ->
    Node1 = try
                list_to_existing_atom(?b2l(Node0))
            catch
                error:badarg ->
                    throw({not_found, <<"no such node: ", Node0/binary>>})
            end,
    call_node(Node1, Mod, Fun, Args);
call_node(Node, Mod, Fun, Args) when is_atom(Node) ->
    case rpc:call(Node, Mod, Fun, Args) of
        {badrpc, nodedown} ->
            Reason = ?l2b(io_lib:format("~s is down", [Node])),
            throw({error, {nodedown, Reason}});
        Else ->
            Else
    end.

flush(Node, Req) ->
    case couch_util:get_value("flush", chttpd:qs(Req)) of
        "true" ->
            call_node(Node, couch_stats_aggregator, flush, []);
        _Else ->
            ok
    end.

% Note: this resource is exposed on the backdoor interface, but it's in chttpd
% because it's not couch trunk
handle_system_req(Req) ->
    Stats = get_stats(),
    EJSON = couch_stats_httpd:to_ejson(Stats),
    send_json(Req, EJSON).

get_stats() ->
    Other = erlang:memory(system) - lists:sum([X || {_,X} <-
        erlang:memory([atom, code, binary, ets])]),
    Memory = [{other, Other} | erlang:memory([atom, atom_used, processes,
        processes_used, binary, code, ets])],
    {NumberOfGCs, WordsReclaimed, _} = statistics(garbage_collection),
    {{input, Input}, {output, Output}} = statistics(io),
    {CF, CDU} = db_pid_stats(),
    MessageQueues0 = [{couch_file, {CF}}, {couch_db_updater, {CDU}}],
    MessageQueues = MessageQueues0 ++ message_queues(registered()),
    [
        {uptime, couch_app:uptime() div 1000},
        {memory, {Memory}},
        {run_queue, statistics(run_queue)},
        {ets_table_count, length(ets:all())},
        {context_switches, element(1, statistics(context_switches))},
        {reductions, element(1, statistics(reductions))},
        {garbage_collection_count, NumberOfGCs},
        {words_reclaimed, WordsReclaimed},
        {io_input, Input},
        {io_output, Output},
        {os_proc_count, couch_proc_manager:get_proc_count()},
        {stale_proc_count, couch_proc_manager:get_stale_proc_count()},
        {process_count, erlang:system_info(process_count)},
        {process_limit, erlang:system_info(process_limit)},
        {message_queues, {MessageQueues}},
        {internal_replication_jobs, mem3_sync:get_backlog()},
        {distribution, {get_distribution_stats()}}
    ].

db_pid_stats() ->
    {monitors, M} = process_info(whereis(couch_stats_process_tracker), monitors),
    Candidates = [Pid || {process, Pid} <- M],
    CouchFiles = db_pid_stats(couch_file, Candidates),
    CouchDbUpdaters = db_pid_stats(couch_db_updater, Candidates),
    {CouchFiles, CouchDbUpdaters}.

db_pid_stats(Mod, Candidates) ->
    Mailboxes = lists:foldl(
        fun(Pid, Acc) ->
            case process_info(Pid, [message_queue_len, dictionary]) of
                undefined ->
                    Acc;
                PI ->
                    Dictionary = proplists:get_value(dictionary, PI, []),
                    case proplists:get_value('$initial_call', Dictionary) of
                        {Mod, init, 1} ->
                            case proplists:get_value(message_queue_len, PI) of
                                undefined -> Acc;
                                Len -> [Len|Acc]
                            end;
                        _  ->
                            Acc
                    end
            end
        end, [], Candidates
    ),
    format_pid_stats(Mailboxes).

format_pid_stats([]) ->
    [];
format_pid_stats(Mailboxes) ->
    Sorted = lists:sort(Mailboxes),
    Count = length(Sorted),
    [
        {count, Count},
        {min, hd(Sorted)},
        {max, lists:nth(Count, Sorted)},
        {'50', lists:nth(round(Count * 0.5), Sorted)},
        {'90', lists:nth(round(Count * 0.9), Sorted)},
        {'99', lists:nth(round(Count * 0.99), Sorted)}
    ].

get_distribution_stats() ->
    lists:map(fun({Node, Socket}) ->
        {ok, Stats} = inet:getstat(Socket),
        {Node, {Stats}}
    end, erlang:system_info(dist_ctrl)).

handle_up_req(#httpd{method='GET'} = Req) ->
    case config:get("couchdb", "maintenance_mode") of
    "true" ->
        send_json(Req, 404, {[{status, maintenance_mode}]});
    "nolb" ->
        send_json(Req, 404, {[{status, nolb}]});
    _ ->
        send_json(Req, 200, {[{status, ok}]})
    end;

handle_up_req(Req) ->
    send_method_not_allowed(Req, "GET,HEAD").

message_queues(Registered) ->
    lists:map(fun(Name) ->
        Type = message_queue_len,
        {Type, Length} = process_info(whereis(Name), Type),
        {Name, Length}
    end, Registered).<|MERGE_RESOLUTION|>--- conflicted
+++ resolved
@@ -242,14 +242,10 @@
         [] ->
             {error, badrpc};
         Else ->
-<<<<<<< HEAD
-            hd(Else)
-=======
             % Unclear what to do here -- pick the first error?
             % Except try ignoring any {error, not_found} responses
             % because we'll always get two of those
             hd(Else -- [{error, not_found}])
->>>>>>> c157c968
         end
     end.
 
